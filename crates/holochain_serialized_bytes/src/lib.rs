pub extern crate serde;
extern crate serde_json;

extern crate rmp_serde;

use serde::{Deserialize, Serialize};
use std::convert::TryFrom;

pub mod prelude;

pub fn encode<T: serde::Serialize>(val: &T) -> Result<Vec<u8>, rmp_serde::encode::Error> {
    let buf = Vec::with_capacity(128);
    let mut se = rmp_serde::encode::Serializer::new(buf)
        .with_struct_map()
        .with_string_variants();
    val.serialize(&mut se)?;
    Ok(se.into_inner())
}

pub fn decode<'a, R, T>(rd: &'a R) -> Result<T, rmp_serde::decode::Error>
where
    R: AsRef<[u8]> + ?Sized,
    T: Deserialize<'a>,
{
    rmp_serde::from_read_ref(rd)
}

#[derive(
    Clone, Debug, PartialEq, Eq, Hash, PartialOrd, Ord, Serialize, Deserialize, thiserror::Error,
)]
pub enum SerializedBytesError {
    /// somehow failed to move to bytes
    /// most likely hit a messagepack limit https://github.com/msgpack/msgpack/blob/master/spec.md#limitation
    ToBytes(String),
    /// somehow failed to restore bytes
    /// i mean, this could be anything, how do i know what's wrong with your bytes?
    FromBytes(String),
}

impl std::fmt::Display for SerializedBytesError {
    fn fmt(&self, f: &mut std::fmt::Formatter<'_>) -> std::fmt::Result {
        write!(f, "{:?}", self)
    }
}

impl From<SerializedBytesError> for String {
    fn from(sb: SerializedBytesError) -> Self {
        format!("{:?}", sb)
    }
}

#[derive(Clone)]
/// UnsafeBytes the only way to implement a custom round trip through bytes for SerializedBytes
/// It is intended to be an internal implementation in TryFrom implementations
/// The assumption is that any code using UnsafeBytes is NOT valid messagepack data
/// This allows us to enforce that all data round-tripping through SerializedBytes is via TryFrom
/// and also allow for custom non-messagepack canonical representations of data types.
pub struct UnsafeBytes(Vec<u8>);

impl From<Vec<u8>> for UnsafeBytes {
    fn from(v: Vec<u8>) -> Self {
        Self(v)
    }
}

impl From<UnsafeBytes> for Vec<u8> {
    fn from(unsafe_bytes: UnsafeBytes) -> Vec<u8> {
        unsafe_bytes.0
    }
}

impl From<UnsafeBytes> for SerializedBytes {
    fn from(b: UnsafeBytes) -> Self {
        SerializedBytes(b.0)
    }
}

impl From<SerializedBytes> for UnsafeBytes {
    fn from(sb: SerializedBytes) -> Self {
        UnsafeBytes(sb.0)
    }
}

#[derive(Clone, PartialEq, Eq, Serialize, Deserialize, Hash)]
/// A Canonical Serialized Bytes representation for data
/// If you have a data structure that needs a canonical byte representation use this
/// Always round-trip through SerializedBytes via. a single TryFrom implementation.
/// This ensures that the internal bytes of SerializedBytes are indeed canonical.
/// The corrolary is that if bytes are NOT wrapped in SerializedBytes we can assume they are NOT
/// canonical.
/// Typically we need a canonical serialization when data is to be handled at the byte level by
/// independently implemented and maintained systems.
///
/// Examples of times we need a canonical set of bytes to represent data:
/// - cryptographic operations
/// - moving across the host/guest wasm boundary
/// - putting data on the network
///
/// Examples of times where we may not need a canonical representation and so may not need this:
/// - round tripping data through a database that has its own serialization preferences
/// - debug output or logging of data that is to be human readible
/// - moving between data types within a single system that has no external facing representation
<<<<<<< HEAD
=======
///
/// uses #[repr(transparent)] to maximise compatibility with ffi
/// @see https://doc.rust-lang.org/1.26.2/unstable-book/language-features/repr-transparent.html#enter-reprtransparent
///
/// uses serde_bytes for efficient serialization and deserialization
/// without this __every byte will be individually round tripped through serde__
/// @see https://crates.io/crates/serde_bytes
#[repr(transparent)]
>>>>>>> 88a6d333
pub struct SerializedBytes(#[serde(with = "serde_bytes")] Vec<u8>);

impl SerializedBytes {
    pub fn bytes(&self) -> &Vec<u8> {
        &self.0
    }
}

/// A bit of magic to convert the internal messagepack bytes into roughly equivalent JSON output
/// for the purposes of debugging.
/// 90% of the time you probably want this if you are a dev, to see something that "looks like" a
/// data structure when you do {:?} in a formatted string, rather than a vector of bytes
/// in the remaining 10% of situations where you want to debug the real messagepack bytes, call the
/// .bytes() method on SerializedBytes and debug that.
impl std::fmt::Debug for SerializedBytes {
    fn fmt(&self, f: &mut std::fmt::Formatter<'_>) -> std::fmt::Result {
        // NB: there is a crate::decode function which currently simply uses
        // from_read_ref. If that ever changes, this may become inconsistent
        // and should be changed also.
        let mut deserializer = rmp_serde::Deserializer::from_read_ref(&self.0);
        let writer = Vec::new();
        let mut serializer = serde_json::ser::Serializer::new(writer);
        serde_transcode::transcode(&mut deserializer, &mut serializer).unwrap();
        let s = unsafe { String::from_utf8_unchecked(serializer.into_inner()) };
        write!(f, "{}", s)
    }
}

#[macro_export]
/// unidiomatic way to derive default trait implementations of TryFrom in/out of SerializedBytes
///
/// Two main reasons this was done rather than the normal Derive approach:
/// - Derive requires a separate crate
/// - Derive doesn't allow for use of $crate to set unambiguous fully qualified paths to things
///
/// Both of these limitations push dependency management downstream to consumer crates more than we
/// want to.
/// This implementation allows us to manage all dependencies explicitly right here in this crate.
///
/// There is a default implementation of SerializedBytes into and out of ()
/// this is the ONLY supported direct primitive round-trip, which maps to `nil` in messagepack
/// for all other primitives, wrap them in a new type or enum
///
/// e.g. do NOT do this:
/// `u32::try_from(serialized_bytes)?;`
///
/// instead do this:
/// ```
/// use holochain_serialized_bytes::prelude::*;
///
/// #[derive(Serialize, Deserialize)]
/// pub struct SomeType(u32);
/// holochain_serial!(SomeType);
/// let serialized_bytes = SerializedBytes::try_from(SomeType(50)).unwrap();
/// let some_type = SomeType::try_from(serialized_bytes).unwrap();
/// ```
///
/// put `SomeType` in a separate crate that can be shared by all producers and consumers of the
/// serialized bytes in a minimal way.
/// this is a bit more upfront work but it's the only way the compiler can check a type maps to
/// a specific serialization across different systems, crate versions, and refactors.
///
/// for example, say we changed `SomeType(u32)` to `SomeType(u64)` in the shared crate
/// with the new type the compiler can enforce roundtripping of bytes works everywhere `SomeType`
/// is used, provided all producers and consumers use the same version of the shared crate.
/// in the case where we have no `SomeType` and would use integers directly, there is no safety.
/// the system can't tell the difference between a type mismatch (e.g. you just wrote u32 in the
/// wrong spot in one of the systems) and a serialization mismatch (e.g. the serialized bytes
/// produced by some system were consumed by another system using a different version of the shared
/// crate or something).
///
/// Developers then have to manually mentally impose the meaning of primitives over the top of code
/// across different code-bases that are ostensibly separate projects.
/// This introduces the effect where you can't understand/refactor one component of the system
/// without understanding and refactoring all the other components in the same PR/QA step.
///
/// An explicit goal of SerializedBytes is to introduce stability of byte-level data interfaces
/// across systems, provided they share the same version of a shared types crate.
/// This means that that one component can implement a new version of the shared types and know
/// that it will be compatible with other components when they similarly upgrade AND other
/// components are safe to delay upgrading to the latest version of the shared crate until they are
/// ready to move. Essentially it allows for async development workflows around serialized data.
///
/// This is especially important for wasm as the wasm hosts and guests may not even be developed
/// by the same people/organisations, so there MUST be some compiler level guarantee that at least
/// the shared types within the same shared crate version have compatible serialization logic.
///
/// usually when working with primitives we are within a single system, i.e. a single compilation
/// context, a single set of dependencies, a single release/QA lifecycle
/// in this case, while we _could_ wrap every single primitive in a new type for maximum compile
/// time safety it is often 'overkill' and we can eat some ambiguity for the sake of ergonomics and
/// minimising the number of parallel types/trait implementations.
/// in the case of parallel, decoupled, independently maintiained systems that rely on byte-level
/// canonical representation of things that will fail (e.g. cryptographically break or (de)allocate
/// memory incorrectly) if even one byte is wrong, the guide-rails provided by new types and enums
/// are worth the additional up-front effort of creating a few extra shared crates/types.
///
/// see the readme for more discussion around this
macro_rules! holochain_serial {
    ( $( $t:ty ),* ) => {

        $(
            impl std::convert::TryFrom<&$t> for $crate::SerializedBytes {
                type Error = $crate::SerializedBytesError;
                fn try_from(t: &$t) -> std::result::Result<$crate::SerializedBytes, $crate::SerializedBytesError> {
                    match $crate::encode(t) {
                        Ok(v) => Ok($crate::SerializedBytes::from($crate::UnsafeBytes::from(v))),
                        Err(e) => Err($crate::SerializedBytesError::ToBytes(e.to_string())),
                    }
                }
            }

            impl std::convert::TryFrom<$t> for $crate::SerializedBytes {
                type Error = $crate::SerializedBytesError;
                fn try_from(t: $t) -> std::result::Result<$crate::SerializedBytes, $crate::SerializedBytesError> {
                    $crate::SerializedBytes::try_from(&t)
                }
            }

            impl std::convert::TryFrom<$crate::SerializedBytes> for $t {
                type Error = $crate::SerializedBytesError;
                fn try_from(sb: $crate::SerializedBytes) -> std::result::Result<$t, $crate::SerializedBytesError> {
                    match $crate::decode(sb.bytes()) {
                        Ok(v) => Ok(v),
                        Err(e) => Err($crate::SerializedBytesError::FromBytes(e.to_string())),
                    }
                }
            }
        )*

    };
}

holochain_serial!(());

impl Default for SerializedBytes {
    fn default() -> Self {
        SerializedBytes::try_from(()).unwrap()
    }
}

#[cfg(test)]
pub mod tests {

    use super::prelude::*;
    use std::convert::TryInto;

    /// struct with a utf8 string in it
    #[derive(Serialize, Deserialize, PartialEq, Debug, Clone, SerializedBytes)]
    struct Foo {
        inner: String,
    }

    /// struct with raw bytes in it
    #[derive(Serialize, Deserialize, PartialEq, Debug, Clone, SerializedBytes)]
    struct Bar {
        whatever: Vec<u8>,
    }

    #[derive(Serialize, Deserialize, PartialEq, Debug, Clone, SerializedBytes)]
    enum BazResult {
        Ok(Vec<u8>),
        Err(String),
    }

    /// struct with raw bytes in it
    #[derive(Serialize, Deserialize, PartialEq, Debug, Clone, SerializedBytes)]
    struct Baz {
        wow: Option<BazResult>,
    }

    #[derive(Serialize, Deserialize, PartialEq, Debug, Clone, SerializedBytes)]
    struct Tiny(u8);

    #[derive(Serialize, Deserialize, PartialEq, Debug, Clone, SerializedBytes)]
    struct SomeBytes(Vec<u8>);

    #[derive(Serialize, Deserialize, PartialEq, Debug, Clone, SerializedBytes)]
    struct IncludesSerializedBytes {
        inner: SerializedBytes,
    }

    fn fixture_foo() -> Foo {
        Foo {
            inner: "foo".into(),
        }
    }

    fn fixture_bar() -> Bar {
        Bar {
            whatever: vec![1_u8, 2_u8, 3_u8],
        }
    }

    #[test]
    fn round_trip() {
        macro_rules! do_test {
            ( $t:ty, $i:expr, $o:expr ) => {{
                let i = $i;
                let sb: SerializedBytes = i.clone().try_into().unwrap();
                // this isn't for testing it just shows how the debug output looks
                println!("{:?}", &sb);

                assert_eq!(&$o, sb.bytes(),);

                let returned: $t = sb.try_into().unwrap();

                assert_eq!(returned, i);

                // as ref
                let sb2 = SerializedBytes::try_from(&i).unwrap();

                assert_eq!(&$o, sb2.bytes());
            }};
        }

        do_test!(
            Foo,
            fixture_foo(),
            vec![
                129_u8, 165_u8, 105_u8, 110_u8, 110_u8, 101_u8, 114_u8, 163_u8, 102_u8, 111_u8,
                111_u8,
            ]
        );

        do_test!(
            Bar,
            fixture_bar(),
            vec![
                129_u8, 168_u8, 119_u8, 104_u8, 97_u8, 116_u8, 101_u8, 118_u8, 101_u8, 114_u8,
                147_u8, 1_u8, 2_u8, 3_u8,
            ]
        );

        do_test!(
            Baz,
            Baz {
                wow: Some(BazResult::Ok(vec![2, 5, 6]))
            },
            vec![129, 163, 119, 111, 119, 129, 162, 79, 107, 147, 2, 5, 6]
        );

        do_test!(Tiny, Tiny(5), vec![5]);

        do_test!(
            SomeBytes,
            SomeBytes(vec![1_u8, 90_u8, 155_u8]),
            vec![147, 1, 90, 204, 155]
        );

        do_test!((), (), vec![192]);

        do_test!(
            IncludesSerializedBytes,
            IncludesSerializedBytes {
                inner: fixture_foo().try_into().unwrap()
            },
            vec![
                129, 165, 105, 110, 110, 101, 114, 196, 11, 129, 165, 105, 110, 110, 101, 114, 163,
                102, 111, 111
            ]
        );
    }

    #[test]
    fn self_noop() {
        let sb: SerializedBytes = fixture_foo().try_into().unwrap();

        let sb_2: SerializedBytes = sb.clone().try_into().unwrap();

        assert_eq!(sb, sb_2,);
    }

    #[test]
    fn provide_own_bytes() {
        let bytes = vec![1_u8, 90_u8, 155_u8];
        let own_bytes = UnsafeBytes::from(bytes.clone());
        let sb: SerializedBytes = own_bytes.clone().into();

        assert_eq!(sb.bytes(), &bytes,);

        let own_bytes_restored: UnsafeBytes = sb.into();

        assert_eq!(&own_bytes.0, &own_bytes_restored.0,);
    }

    #[test]
    fn default_test() {
        assert_eq!(&vec![192_u8], SerializedBytes::default().bytes());
    }
}<|MERGE_RESOLUTION|>--- conflicted
+++ resolved
@@ -100,8 +100,6 @@
 /// - round tripping data through a database that has its own serialization preferences
 /// - debug output or logging of data that is to be human readible
 /// - moving between data types within a single system that has no external facing representation
-<<<<<<< HEAD
-=======
 ///
 /// uses #[repr(transparent)] to maximise compatibility with ffi
 /// @see https://doc.rust-lang.org/1.26.2/unstable-book/language-features/repr-transparent.html#enter-reprtransparent
@@ -110,7 +108,6 @@
 /// without this __every byte will be individually round tripped through serde__
 /// @see https://crates.io/crates/serde_bytes
 #[repr(transparent)]
->>>>>>> 88a6d333
 pub struct SerializedBytes(#[serde(with = "serde_bytes")] Vec<u8>);
 
 impl SerializedBytes {
